<?xml version="1.0" encoding="UTF-8"?>
<project xmlns="http://maven.apache.org/POM/4.0.0" xmlns:xsi="http://www.w3.org/2001/XMLSchema-instance" xsi:schemaLocation="http://maven.apache.org/POM/4.0.0 http://maven.apache.org/maven-v4_0_0.xsd">
    <modelVersion>4.0.0</modelVersion>
    <parent>
        <groupId>org.jenkins-ci.plugins</groupId>
        <artifactId>plugin</artifactId>
<<<<<<< HEAD
        <version>5.7</version>
=======
        <version>5.9</version>
>>>>>>> 5af2f9b6
        <relativePath />
    </parent>
    <groupId>io.jenkins.plugins</groupId>
    <artifactId>github-branch-pr-change-filter</artifactId>
    <version>${revision}${changelist}</version>
    <packaging>hpi</packaging>
    <properties>
        <revision>1.2.5</revision>
        <changelist>-SNAPSHOT</changelist>
        <!-- https://www.jenkins.io/doc/developer/plugin-development/choosing-jenkins-baseline/ -->
        <jenkins.baseline>2.479</jenkins.baseline>

        <!-- Baseline Jenkins version you use to build the plugin. Users must have this version or newer to run. -->
<<<<<<< HEAD
        <jenkins.version>${jenkins.baseline}.1</jenkins.version>
=======
        <jenkins.version>${jenkins.baseline}.3</jenkins.version>
>>>>>>> 5af2f9b6
    </properties>
    <name>GitHub Branch Source Pull Request Change Filter</name>
    <url>https://github.com/jenkinsci/${project.artifactId}-plugin</url>

    <dependencyManagement>
        <dependencies>
            <dependency>
                <!-- Pick up common dependencies for the selected LTS line: https://github.com/jenkinsci/bom#usage -->
                <groupId>io.jenkins.tools.bom</groupId>
                <artifactId>bom-${jenkins.baseline}.x</artifactId>
<<<<<<< HEAD
                <version>4136.vca_c3202a_7fd1</version>
=======
                <version>4545.v56392b_7ca_7b_a_</version>
>>>>>>> 5af2f9b6
                <scope>import</scope>
                <type>pom</type>
            </dependency>
        </dependencies>
    </dependencyManagement>
    <dependencies>
        <dependency>
            <groupId>org.jenkins-ci.plugins</groupId>
            <artifactId>structs</artifactId>
        </dependency>
        <dependency>
            <groupId>org.jenkins-ci.plugins</groupId>
            <artifactId>scm-api</artifactId>
        </dependency>
        <dependency>
            <groupId>org.jenkins-ci.plugins</groupId>
            <artifactId>github-api</artifactId>
        </dependency>
        <dependency>
            <groupId>org.jenkins-ci.plugins</groupId>
            <artifactId>git</artifactId>
        </dependency>
        <dependency>
            <groupId>org.jenkins-ci.plugins</groupId>
            <artifactId>branch-api</artifactId>
        </dependency>
        <dependency>
            <groupId>org.jenkins-ci.plugins</groupId>
            <artifactId>github-branch-source</artifactId>
        </dependency>
        <dependency>
            <groupId>org.jenkins-ci.plugins</groupId>
            <artifactId>git-client</artifactId>
        </dependency>

        <dependency>
            <groupId>org.jenkins-ci.plugins.workflow</groupId>
            <artifactId>workflow-cps</artifactId>
            <scope>test</scope>
        </dependency>
        <dependency>
            <groupId>org.jenkins-ci.plugins.workflow</groupId>
            <artifactId>workflow-job</artifactId>
            <scope>test</scope>
        </dependency>
        <dependency>
            <groupId>org.jenkins-ci.plugins.workflow</groupId>
            <artifactId>workflow-basic-steps</artifactId>
            <scope>test</scope>
        </dependency>
        <dependency>
            <groupId>org.jenkins-ci.plugins.workflow</groupId>
            <artifactId>workflow-durable-task-step</artifactId>
            <scope>test</scope>
        </dependency>
        <dependency>
            <groupId>org.jenkins-ci.plugins.workflow</groupId>
            <artifactId>workflow-multibranch</artifactId>
            <scope>test</scope>
        </dependency>
        <dependency>
            <groupId>org.jenkins-ci.plugins</groupId>
            <artifactId>matrix-project</artifactId>
            <scope>test</scope>
        </dependency>
    </dependencies>

    <licenses>
        <license>
            <name>MIT License</name>
            <url>https://opensource.org/licenses/MIT</url>
        </license>
    </licenses>

    <scm>
        <connection>scm:git:https://github.com/jenkinsci/${project.artifactId}-plugin.git</connection>
        <developerConnection>scm:git:git@github.com:jenkinsci/${project.artifactId}-plugin.git</developerConnection>
        <url>https://github.com/jenkinsci/${project.artifactId}-plugin</url>
        <tag>${scmTag}</tag>
    </scm>

    <repositories>
        <repository>
            <id>repo.jenkins-ci.org</id>
            <url>https://repo.jenkins-ci.org/public/</url>
        </repository>
    </repositories>
    <pluginRepositories>
        <pluginRepository>
            <id>repo.jenkins-ci.org</id>
            <url>https://repo.jenkins-ci.org/public/</url>
        </pluginRepository>
    </pluginRepositories>
</project><|MERGE_RESOLUTION|>--- conflicted
+++ resolved
@@ -4,11 +4,7 @@
     <parent>
         <groupId>org.jenkins-ci.plugins</groupId>
         <artifactId>plugin</artifactId>
-<<<<<<< HEAD
         <version>5.7</version>
-=======
-        <version>5.9</version>
->>>>>>> 5af2f9b6
         <relativePath />
     </parent>
     <groupId>io.jenkins.plugins</groupId>
@@ -22,11 +18,7 @@
         <jenkins.baseline>2.479</jenkins.baseline>
 
         <!-- Baseline Jenkins version you use to build the plugin. Users must have this version or newer to run. -->
-<<<<<<< HEAD
-        <jenkins.version>${jenkins.baseline}.1</jenkins.version>
-=======
         <jenkins.version>${jenkins.baseline}.3</jenkins.version>
->>>>>>> 5af2f9b6
     </properties>
     <name>GitHub Branch Source Pull Request Change Filter</name>
     <url>https://github.com/jenkinsci/${project.artifactId}-plugin</url>
@@ -37,11 +29,7 @@
                 <!-- Pick up common dependencies for the selected LTS line: https://github.com/jenkinsci/bom#usage -->
                 <groupId>io.jenkins.tools.bom</groupId>
                 <artifactId>bom-${jenkins.baseline}.x</artifactId>
-<<<<<<< HEAD
-                <version>4136.vca_c3202a_7fd1</version>
-=======
                 <version>4545.v56392b_7ca_7b_a_</version>
->>>>>>> 5af2f9b6
                 <scope>import</scope>
                 <type>pom</type>
             </dependency>
